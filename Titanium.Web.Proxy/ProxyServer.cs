﻿using System;
using System.Collections.Generic;
using System.Net;
using System.Net.Sockets;
using System.Threading.Tasks;
using Titanium.Web.Proxy.EventArguments;
using Titanium.Web.Proxy.Helpers;
using Titanium.Web.Proxy.Models;
using Titanium.Web.Proxy.Network;
using System.Linq;
using System.Security.Authentication;
using System.Collections.Concurrent;

namespace Titanium.Web.Proxy
{
    /// <summary>
    ///     Proxy Server Main class
    /// </summary>
    public partial class ProxyServer : IDisposable
    {
        public Func<string, string, Task<bool>> AuthenticateUserFunc
        {
            get;
            set;
        }
        //parameter is list of headers
        public Func<IEnumerable<HttpHeader>, Task<ExternalProxy>> GetCustomUpStreamHttpProxyFunc
        {
            get;
            set;
        }
        //parameter is list of headers
        public Func<IEnumerable<HttpHeader>, Task<ExternalProxy>> GetCustomUpStreamHttpsProxyFunc
        {
            get;
            set;
        }


        /// <summary>
        /// Manages certificates used by this proxy
        /// </summary>
        private CertificateManager certificateCacheManager { get; set; }

        /// <summary>
        /// A object that creates tcp connection to server
        /// </summary>
        private TcpConnectionFactory tcpConnectionFactory { get; set; }

        /// <summary>
        /// Manage system proxy settings
        /// </summary>
        private SystemProxyManager systemProxySettingsManager { get; set; }

        private FireFoxProxySettingsManager firefoxProxySettingsManager { get; set; }

        /// <summary>
        /// Does the root certificate used by this proxy is trusted by the machine?
        /// </summary>
        private bool certTrusted { get; set; }

        /// <summary>
        /// Is the proxy currently running
        /// </summary>
        private bool proxyRunning { get; set; }

        /// <summary>
        /// Buffer size used throughout this proxy
        /// </summary>
        public int BUFFER_SIZE { get; set; } = 8192;

        /// <summary>
        /// Name of the root certificate issuer
        /// </summary>
        public string RootCertificateIssuerName { get; set; }

        /// <summary>
        /// Name of the root certificate
        /// </summary>
        public string RootCertificateName { get; set; }

        /// <summary>
        /// Does this proxy uses the HTTP protocol 100 continue behaviour strictly?
        /// Broken 100 contunue implementations on server/client may cause problems if enabled
        /// </summary>
        public bool Enable100ContinueBehaviour { get; set; }

        /// <summary>
        /// Minutes certificates should be kept in cache when not used
        /// </summary>
        public int CertificateCacheTimeOutMinutes { get; set; }

        /// <summary>
        /// Seconds client/server connection are to be kept alive when waiting for read/write to complete
        /// </summary>
        public int ConnectionTimeOutSeconds { get; set; }

        /// <summary>
        /// Intercept request to server
        /// </summary>
        public event Func<object, SessionEventArgs, Task> BeforeRequest;

        /// <summary>
        /// Intercept response from server
        /// </summary>
        public event Func<object, SessionEventArgs, Task> BeforeResponse;

        /// <summary>
        /// External proxy for Http
        /// </summary>
        public ExternalProxy UpStreamHttpProxy { get; set; }

        /// <summary>
        /// External proxy for Http
        /// </summary>
        public ExternalProxy UpStreamHttpsProxy { get; set; }

        /// <summary>
        /// Verifies the remote Secure Sockets Layer (SSL) certificate used for authentication
        /// </summary>
        public event Func<object, CertificateValidationEventArgs, Task> ServerCertificateValidationCallback;

        /// <summary>
        /// Callback tooverride client certificate during SSL mutual authentication
        /// </summary>
        public event Func<object, CertificateSelectionEventArgs, Task> ClientCertificateSelectionCallback;

        /// <summary>
        /// A list of IpAddress & port this proxy is listening to
        /// </summary>
        public List<ProxyEndPoint> ProxyEndPoints { get; set; }

        /// <summary>
        /// List of supported Ssl versions
        /// </summary>
        public SslProtocols SupportedSslProtocols { get; set; } = SslProtocols.Tls | SslProtocols.Tls11 | SslProtocols.Tls12 | SslProtocols.Ssl3;

        /// <summary>
        /// Constructor
        /// </summary>
        public ProxyServer() : this(null, null) { }

        public ProxyServer(string rootCertificateName, string rootCertificateIssuerName)
        {
            RootCertificateName = rootCertificateName;
            RootCertificateIssuerName = rootCertificateIssuerName;
            //default values
            ConnectionTimeOutSeconds = 120;
            CertificateCacheTimeOutMinutes = 60;

            ProxyEndPoints = new List<ProxyEndPoint>();
            tcpConnectionFactory = new TcpConnectionFactory();
            systemProxySettingsManager = new SystemProxyManager();
            firefoxProxySettingsManager = new FireFoxProxySettingsManager();

            RootCertificateName = RootCertificateName ?? "Titanium Root Certificate Authority";
            RootCertificateIssuerName = RootCertificateIssuerName ?? "Titanium";

            certificateCacheManager = new CertificateManager(RootCertificateIssuerName,
                RootCertificateName);
        }

        /// <summary>
        /// Add a proxy end point
        /// </summary>
        /// <param name="endPoint"></param>
        public void AddEndPoint(ProxyEndPoint endPoint)
        {
            if (ProxyEndPoints.Any(x => x.IpAddress == endPoint.IpAddress && x.Port == endPoint.Port))
            {
                throw new Exception("Cannot add another endpoint to same port & ip address");
            }

            ProxyEndPoints.Add(endPoint);

            if (proxyRunning)
            {
                Listen(endPoint);
            }
        }

        /// <summary>
        /// Remove a proxy end point
        /// Will throw error if the end point does'nt exist 
        /// </summary>
        /// <param name="endPoint"></param>
        public void RemoveEndPoint(ProxyEndPoint endPoint)
        {
            if (ProxyEndPoints.Contains(endPoint) == false)
            {
                throw new Exception("Cannot remove endPoints not added to proxy");
            }

            ProxyEndPoints.Remove(endPoint);

            if (proxyRunning)
            {
                QuitListen(endPoint);
            }
        }

        /// <summary>
        /// Set the given explicit end point as the default proxy server for current machine
        /// </summary>
        /// <param name="endPoint"></param>
        public void SetAsSystemHttpProxy(ExplicitProxyEndPoint endPoint)
        {
            ValidateEndPointAsSystemProxy(endPoint);

            //clear any settings previously added
            ProxyEndPoints.OfType<ExplicitProxyEndPoint>().ToList().ForEach(x => x.IsSystemHttpProxy = false);

            systemProxySettingsManager.SetHttpProxy(
                Equals(endPoint.IpAddress, IPAddress.Any) | Equals(endPoint.IpAddress, IPAddress.Loopback) ? "127.0.0.1" : endPoint.IpAddress.ToString(), endPoint.Port);

            endPoint.IsSystemHttpProxy = true;
#if !DEBUG
            firefoxProxySettingsManager.AddFirefox();
#endif
            Console.WriteLine("Set endpoint at Ip {1} and port: {2} as System HTTP Proxy", endPoint.GetType().Name, endPoint.IpAddress, endPoint.Port);

        }


        /// <summary>
        /// Set the given explicit end point as the default proxy server for current machine
        /// </summary>
        /// <param name="endPoint"></param>
        public void SetAsSystemHttpsProxy(ExplicitProxyEndPoint endPoint)
        {
            ValidateEndPointAsSystemProxy(endPoint);

            if (!endPoint.EnableSsl)
            {
                throw new Exception("Endpoint do not support Https connections");
            }

            //clear any settings previously added
            ProxyEndPoints.OfType<ExplicitProxyEndPoint>().ToList().ForEach(x => x.IsSystemHttpsProxy = false);


            //If certificate was trusted by the machine
            if (certTrusted)
            {
                systemProxySettingsManager.SetHttpsProxy(
                   Equals(endPoint.IpAddress, IPAddress.Any) | Equals(endPoint.IpAddress, IPAddress.Loopback) ? "127.0.0.1" : endPoint.IpAddress.ToString(),
                    endPoint.Port);
            }

            endPoint.IsSystemHttpsProxy = true;

#if !DEBUG
            firefoxProxySettingsManager.AddFirefox();
#endif
            Console.WriteLine("Set endpoint at Ip {1} and port: {2} as System HTTPS Proxy", endPoint.GetType().Name, endPoint.IpAddress, endPoint.Port);
        }

        /// <summary>
        /// Remove any HTTP proxy setting of current machien
        /// </summary>
        public void DisableSystemHttpProxy()
        {
            systemProxySettingsManager.RemoveHttpProxy();
        }

        /// <summary>
        /// Remove any HTTPS proxy setting for current machine
        /// </summary>
        public void DisableSystemHttpsProxy()
        {
            systemProxySettingsManager.RemoveHttpsProxy();
        }

        /// <summary>
        /// Clear all proxy settings for current machine
        /// </summary>
        public void DisableAllSystemProxies()
        {
            systemProxySettingsManager.DisableAllProxy();
        }

        /// <summary>
        /// Start this proxy server
        /// </summary>
        public void Start()
        {
            if (proxyRunning)
            {
                throw new Exception("Proxy is already running.");
            }

            certTrusted = certificateCacheManager.CreateTrustedRootCertificate().Result;

            foreach (var endPoint in ProxyEndPoints)
            {
                Listen(endPoint);
            }

            certificateCacheManager.ClearIdleCertificates(CertificateCacheTimeOutMinutes);

            proxyRunning = true;
        }

        /// <summary>
        /// Stop this proxy server
        /// </summary>
        public void Stop()
        {
            if (!proxyRunning)
            {
                throw new Exception("Proxy is not running.");
            }

            var setAsSystemProxy = ProxyEndPoints.OfType<ExplicitProxyEndPoint>().Any(x => x.IsSystemHttpProxy || x.IsSystemHttpsProxy);

            if (setAsSystemProxy)
            {
                systemProxySettingsManager.DisableAllProxy();
#if !DEBUG
                firefoxProxySettingsManager.RemoveFirefox();
#endif
            }

            foreach (var endPoint in ProxyEndPoints)
            {
                QuitListen(endPoint);
            }

            ProxyEndPoints.Clear();

            certificateCacheManager.StopClearIdleCertificates();

            proxyRunning = false;
        }

        /// <summary>
        /// Listen on the given end point on local machine
        /// </summary>
        /// <param name="endPoint"></param>
        private void Listen(ProxyEndPoint endPoint)
        {
            endPoint.listener = new TcpListener(endPoint.IpAddress, endPoint.Port);
            endPoint.listener.Start();

            endPoint.Port = ((IPEndPoint)endPoint.listener.LocalEndpoint).Port;
            // accept clients asynchronously
            endPoint.listener.BeginAcceptTcpClient(OnAcceptConnection, endPoint);
        }

        /// <summary>
        /// Quit listening on the given end point
        /// </summary>
        /// <param name="endPoint"></param>
        private void QuitListen(ProxyEndPoint endPoint)
        {
            endPoint.listener.Stop();
            endPoint.listener.Server.Close();
            endPoint.listener.Server.Dispose();
        }

        /// <summary>
        /// Verifiy if its safe to set this end point as System proxy
        /// </summary>
        /// <param name="endPoint"></param>
        private void ValidateEndPointAsSystemProxy(ExplicitProxyEndPoint endPoint)
        {
            if (ProxyEndPoints.Contains(endPoint) == false)
            {
                throw new Exception("Cannot set endPoints not added to proxy as system proxy");
            }

            if (!proxyRunning)
            {
                throw new Exception("Cannot set system proxy settings before proxy has been started.");
            }
        }

        /// <summary>
        /// When a connection is received from client act
        /// </summary>
        /// <param name="asyn"></param>
        private void OnAcceptConnection(IAsyncResult asyn)
        {
            var endPoint = (ProxyEndPoint)asyn.AsyncState;

            TcpClient tcpClient = null;

            try
            {
                //based on end point type call appropriate request handlers
                tcpClient = endPoint.listener.EndAcceptTcpClient(asyn);
            }
            catch (ObjectDisposedException)
            {
                // The listener was Stop()'d, disposing the underlying socket and
                // triggering the completion of the callback. We're already exiting,
                // so just return.
                return;
            }
            catch
            {
                //Other errors are discarded to keep proxy running
            }


            if (tcpClient != null)
            {
                Task.Run(async () =>
                {
                    try
                    {
                        if (endPoint.GetType() == typeof(TransparentProxyEndPoint))
                        {
                            await HandleClient(endPoint as TransparentProxyEndPoint, tcpClient);
                        }
                        else
                        {


                            await HandleClient(endPoint as ExplicitProxyEndPoint, tcpClient);
                        }
<<<<<<< HEAD
=======

>>>>>>> dd29dc75
                    }
                    finally
                    {
                        if (tcpClient != null)
                        {
                            tcpClient.LingerState = new LingerOption(true, 0);
                            tcpClient.Client.Shutdown(SocketShutdown.Both);
                            tcpClient.Client.Close();
                            tcpClient.Client.Dispose();

                            tcpClient.Close();
                        }
                    }
                });
            }

            // Get the listener that handles the client request.
            endPoint.listener.BeginAcceptTcpClient(OnAcceptConnection, endPoint);
        }

        public void Dispose()
        {
            if (proxyRunning)
            {
                Stop();
            }

            certificateCacheManager.Dispose();
        }
    }
}<|MERGE_RESOLUTION|>--- conflicted
+++ resolved
@@ -1,456 +1,453 @@
-﻿using System;
-using System.Collections.Generic;
-using System.Net;
-using System.Net.Sockets;
-using System.Threading.Tasks;
-using Titanium.Web.Proxy.EventArguments;
-using Titanium.Web.Proxy.Helpers;
-using Titanium.Web.Proxy.Models;
-using Titanium.Web.Proxy.Network;
-using System.Linq;
-using System.Security.Authentication;
-using System.Collections.Concurrent;
-
-namespace Titanium.Web.Proxy
-{
-    /// <summary>
-    ///     Proxy Server Main class
-    /// </summary>
-    public partial class ProxyServer : IDisposable
-    {
-        public Func<string, string, Task<bool>> AuthenticateUserFunc
-        {
-            get;
-            set;
-        }
-        //parameter is list of headers
-        public Func<IEnumerable<HttpHeader>, Task<ExternalProxy>> GetCustomUpStreamHttpProxyFunc
-        {
-            get;
-            set;
-        }
-        //parameter is list of headers
-        public Func<IEnumerable<HttpHeader>, Task<ExternalProxy>> GetCustomUpStreamHttpsProxyFunc
-        {
-            get;
-            set;
-        }
-
-
-        /// <summary>
-        /// Manages certificates used by this proxy
-        /// </summary>
-        private CertificateManager certificateCacheManager { get; set; }
-
-        /// <summary>
-        /// A object that creates tcp connection to server
-        /// </summary>
-        private TcpConnectionFactory tcpConnectionFactory { get; set; }
-
-        /// <summary>
-        /// Manage system proxy settings
-        /// </summary>
-        private SystemProxyManager systemProxySettingsManager { get; set; }
-
-        private FireFoxProxySettingsManager firefoxProxySettingsManager { get; set; }
-
-        /// <summary>
-        /// Does the root certificate used by this proxy is trusted by the machine?
-        /// </summary>
-        private bool certTrusted { get; set; }
-
-        /// <summary>
-        /// Is the proxy currently running
-        /// </summary>
-        private bool proxyRunning { get; set; }
-
-        /// <summary>
-        /// Buffer size used throughout this proxy
-        /// </summary>
-        public int BUFFER_SIZE { get; set; } = 8192;
-
-        /// <summary>
-        /// Name of the root certificate issuer
-        /// </summary>
-        public string RootCertificateIssuerName { get; set; }
-
-        /// <summary>
-        /// Name of the root certificate
-        /// </summary>
-        public string RootCertificateName { get; set; }
-
-        /// <summary>
-        /// Does this proxy uses the HTTP protocol 100 continue behaviour strictly?
-        /// Broken 100 contunue implementations on server/client may cause problems if enabled
-        /// </summary>
-        public bool Enable100ContinueBehaviour { get; set; }
-
-        /// <summary>
-        /// Minutes certificates should be kept in cache when not used
-        /// </summary>
-        public int CertificateCacheTimeOutMinutes { get; set; }
-
-        /// <summary>
-        /// Seconds client/server connection are to be kept alive when waiting for read/write to complete
-        /// </summary>
-        public int ConnectionTimeOutSeconds { get; set; }
-
-        /// <summary>
-        /// Intercept request to server
-        /// </summary>
-        public event Func<object, SessionEventArgs, Task> BeforeRequest;
-
-        /// <summary>
-        /// Intercept response from server
-        /// </summary>
-        public event Func<object, SessionEventArgs, Task> BeforeResponse;
-
-        /// <summary>
-        /// External proxy for Http
-        /// </summary>
-        public ExternalProxy UpStreamHttpProxy { get; set; }
-
-        /// <summary>
-        /// External proxy for Http
-        /// </summary>
-        public ExternalProxy UpStreamHttpsProxy { get; set; }
-
-        /// <summary>
-        /// Verifies the remote Secure Sockets Layer (SSL) certificate used for authentication
-        /// </summary>
-        public event Func<object, CertificateValidationEventArgs, Task> ServerCertificateValidationCallback;
-
-        /// <summary>
-        /// Callback tooverride client certificate during SSL mutual authentication
-        /// </summary>
-        public event Func<object, CertificateSelectionEventArgs, Task> ClientCertificateSelectionCallback;
-
-        /// <summary>
-        /// A list of IpAddress & port this proxy is listening to
-        /// </summary>
-        public List<ProxyEndPoint> ProxyEndPoints { get; set; }
-
-        /// <summary>
-        /// List of supported Ssl versions
-        /// </summary>
-        public SslProtocols SupportedSslProtocols { get; set; } = SslProtocols.Tls | SslProtocols.Tls11 | SslProtocols.Tls12 | SslProtocols.Ssl3;
-
-        /// <summary>
-        /// Constructor
-        /// </summary>
-        public ProxyServer() : this(null, null) { }
-
-        public ProxyServer(string rootCertificateName, string rootCertificateIssuerName)
-        {
-            RootCertificateName = rootCertificateName;
-            RootCertificateIssuerName = rootCertificateIssuerName;
-            //default values
-            ConnectionTimeOutSeconds = 120;
-            CertificateCacheTimeOutMinutes = 60;
-
-            ProxyEndPoints = new List<ProxyEndPoint>();
-            tcpConnectionFactory = new TcpConnectionFactory();
-            systemProxySettingsManager = new SystemProxyManager();
-            firefoxProxySettingsManager = new FireFoxProxySettingsManager();
-
-            RootCertificateName = RootCertificateName ?? "Titanium Root Certificate Authority";
-            RootCertificateIssuerName = RootCertificateIssuerName ?? "Titanium";
-
-            certificateCacheManager = new CertificateManager(RootCertificateIssuerName,
-                RootCertificateName);
-        }
-
-        /// <summary>
-        /// Add a proxy end point
-        /// </summary>
-        /// <param name="endPoint"></param>
-        public void AddEndPoint(ProxyEndPoint endPoint)
-        {
-            if (ProxyEndPoints.Any(x => x.IpAddress == endPoint.IpAddress && x.Port == endPoint.Port))
-            {
-                throw new Exception("Cannot add another endpoint to same port & ip address");
-            }
-
-            ProxyEndPoints.Add(endPoint);
-
-            if (proxyRunning)
-            {
-                Listen(endPoint);
-            }
-        }
-
-        /// <summary>
-        /// Remove a proxy end point
-        /// Will throw error if the end point does'nt exist 
-        /// </summary>
-        /// <param name="endPoint"></param>
-        public void RemoveEndPoint(ProxyEndPoint endPoint)
-        {
-            if (ProxyEndPoints.Contains(endPoint) == false)
-            {
-                throw new Exception("Cannot remove endPoints not added to proxy");
-            }
-
-            ProxyEndPoints.Remove(endPoint);
-
-            if (proxyRunning)
-            {
-                QuitListen(endPoint);
-            }
-        }
-
-        /// <summary>
-        /// Set the given explicit end point as the default proxy server for current machine
-        /// </summary>
-        /// <param name="endPoint"></param>
-        public void SetAsSystemHttpProxy(ExplicitProxyEndPoint endPoint)
-        {
-            ValidateEndPointAsSystemProxy(endPoint);
-
-            //clear any settings previously added
-            ProxyEndPoints.OfType<ExplicitProxyEndPoint>().ToList().ForEach(x => x.IsSystemHttpProxy = false);
-
-            systemProxySettingsManager.SetHttpProxy(
-                Equals(endPoint.IpAddress, IPAddress.Any) | Equals(endPoint.IpAddress, IPAddress.Loopback) ? "127.0.0.1" : endPoint.IpAddress.ToString(), endPoint.Port);
-
-            endPoint.IsSystemHttpProxy = true;
-#if !DEBUG
-            firefoxProxySettingsManager.AddFirefox();
-#endif
-            Console.WriteLine("Set endpoint at Ip {1} and port: {2} as System HTTP Proxy", endPoint.GetType().Name, endPoint.IpAddress, endPoint.Port);
-
-        }
-
-
-        /// <summary>
-        /// Set the given explicit end point as the default proxy server for current machine
-        /// </summary>
-        /// <param name="endPoint"></param>
-        public void SetAsSystemHttpsProxy(ExplicitProxyEndPoint endPoint)
-        {
-            ValidateEndPointAsSystemProxy(endPoint);
-
-            if (!endPoint.EnableSsl)
-            {
-                throw new Exception("Endpoint do not support Https connections");
-            }
-
-            //clear any settings previously added
-            ProxyEndPoints.OfType<ExplicitProxyEndPoint>().ToList().ForEach(x => x.IsSystemHttpsProxy = false);
-
-
-            //If certificate was trusted by the machine
-            if (certTrusted)
-            {
-                systemProxySettingsManager.SetHttpsProxy(
-                   Equals(endPoint.IpAddress, IPAddress.Any) | Equals(endPoint.IpAddress, IPAddress.Loopback) ? "127.0.0.1" : endPoint.IpAddress.ToString(),
-                    endPoint.Port);
-            }
-
-            endPoint.IsSystemHttpsProxy = true;
-
-#if !DEBUG
-            firefoxProxySettingsManager.AddFirefox();
-#endif
-            Console.WriteLine("Set endpoint at Ip {1} and port: {2} as System HTTPS Proxy", endPoint.GetType().Name, endPoint.IpAddress, endPoint.Port);
-        }
-
-        /// <summary>
-        /// Remove any HTTP proxy setting of current machien
-        /// </summary>
-        public void DisableSystemHttpProxy()
-        {
-            systemProxySettingsManager.RemoveHttpProxy();
-        }
-
-        /// <summary>
-        /// Remove any HTTPS proxy setting for current machine
-        /// </summary>
-        public void DisableSystemHttpsProxy()
-        {
-            systemProxySettingsManager.RemoveHttpsProxy();
-        }
-
-        /// <summary>
-        /// Clear all proxy settings for current machine
-        /// </summary>
-        public void DisableAllSystemProxies()
-        {
-            systemProxySettingsManager.DisableAllProxy();
-        }
-
-        /// <summary>
-        /// Start this proxy server
-        /// </summary>
-        public void Start()
-        {
-            if (proxyRunning)
-            {
-                throw new Exception("Proxy is already running.");
-            }
-
-            certTrusted = certificateCacheManager.CreateTrustedRootCertificate().Result;
-
-            foreach (var endPoint in ProxyEndPoints)
-            {
-                Listen(endPoint);
-            }
-
-            certificateCacheManager.ClearIdleCertificates(CertificateCacheTimeOutMinutes);
-
-            proxyRunning = true;
-        }
-
-        /// <summary>
-        /// Stop this proxy server
-        /// </summary>
-        public void Stop()
-        {
-            if (!proxyRunning)
-            {
-                throw new Exception("Proxy is not running.");
-            }
-
-            var setAsSystemProxy = ProxyEndPoints.OfType<ExplicitProxyEndPoint>().Any(x => x.IsSystemHttpProxy || x.IsSystemHttpsProxy);
-
-            if (setAsSystemProxy)
-            {
-                systemProxySettingsManager.DisableAllProxy();
-#if !DEBUG
-                firefoxProxySettingsManager.RemoveFirefox();
-#endif
-            }
-
-            foreach (var endPoint in ProxyEndPoints)
-            {
-                QuitListen(endPoint);
-            }
-
-            ProxyEndPoints.Clear();
-
-            certificateCacheManager.StopClearIdleCertificates();
-
-            proxyRunning = false;
-        }
-
-        /// <summary>
-        /// Listen on the given end point on local machine
-        /// </summary>
-        /// <param name="endPoint"></param>
-        private void Listen(ProxyEndPoint endPoint)
-        {
-            endPoint.listener = new TcpListener(endPoint.IpAddress, endPoint.Port);
-            endPoint.listener.Start();
-
-            endPoint.Port = ((IPEndPoint)endPoint.listener.LocalEndpoint).Port;
-            // accept clients asynchronously
-            endPoint.listener.BeginAcceptTcpClient(OnAcceptConnection, endPoint);
-        }
-
-        /// <summary>
-        /// Quit listening on the given end point
-        /// </summary>
-        /// <param name="endPoint"></param>
-        private void QuitListen(ProxyEndPoint endPoint)
-        {
-            endPoint.listener.Stop();
-            endPoint.listener.Server.Close();
-            endPoint.listener.Server.Dispose();
-        }
-
-        /// <summary>
-        /// Verifiy if its safe to set this end point as System proxy
-        /// </summary>
-        /// <param name="endPoint"></param>
-        private void ValidateEndPointAsSystemProxy(ExplicitProxyEndPoint endPoint)
-        {
-            if (ProxyEndPoints.Contains(endPoint) == false)
-            {
-                throw new Exception("Cannot set endPoints not added to proxy as system proxy");
-            }
-
-            if (!proxyRunning)
-            {
-                throw new Exception("Cannot set system proxy settings before proxy has been started.");
-            }
-        }
-
-        /// <summary>
-        /// When a connection is received from client act
-        /// </summary>
-        /// <param name="asyn"></param>
-        private void OnAcceptConnection(IAsyncResult asyn)
-        {
-            var endPoint = (ProxyEndPoint)asyn.AsyncState;
-
-            TcpClient tcpClient = null;
-
-            try
-            {
-                //based on end point type call appropriate request handlers
-                tcpClient = endPoint.listener.EndAcceptTcpClient(asyn);
-            }
-            catch (ObjectDisposedException)
-            {
-                // The listener was Stop()'d, disposing the underlying socket and
-                // triggering the completion of the callback. We're already exiting,
-                // so just return.
-                return;
-            }
-            catch
-            {
-                //Other errors are discarded to keep proxy running
-            }
-
-
-            if (tcpClient != null)
-            {
-                Task.Run(async () =>
-                {
-                    try
-                    {
-                        if (endPoint.GetType() == typeof(TransparentProxyEndPoint))
-                        {
-                            await HandleClient(endPoint as TransparentProxyEndPoint, tcpClient);
-                        }
-                        else
-                        {
-
-
-                            await HandleClient(endPoint as ExplicitProxyEndPoint, tcpClient);
-                        }
-<<<<<<< HEAD
-=======
-
->>>>>>> dd29dc75
-                    }
-                    finally
-                    {
-                        if (tcpClient != null)
-                        {
-                            tcpClient.LingerState = new LingerOption(true, 0);
-                            tcpClient.Client.Shutdown(SocketShutdown.Both);
-                            tcpClient.Client.Close();
-                            tcpClient.Client.Dispose();
-
-                            tcpClient.Close();
-                        }
-                    }
-                });
-            }
-
-            // Get the listener that handles the client request.
-            endPoint.listener.BeginAcceptTcpClient(OnAcceptConnection, endPoint);
-        }
-
-        public void Dispose()
-        {
-            if (proxyRunning)
-            {
-                Stop();
-            }
-
-            certificateCacheManager.Dispose();
-        }
-    }
+﻿using System;
+using System.Collections.Generic;
+using System.Net;
+using System.Net.Sockets;
+using System.Threading.Tasks;
+using Titanium.Web.Proxy.EventArguments;
+using Titanium.Web.Proxy.Helpers;
+using Titanium.Web.Proxy.Models;
+using Titanium.Web.Proxy.Network;
+using System.Linq;
+using System.Security.Authentication;
+using System.Collections.Concurrent;
+
+namespace Titanium.Web.Proxy
+{
+    /// <summary>
+    ///     Proxy Server Main class
+    /// </summary>
+    public partial class ProxyServer : IDisposable
+    {
+        public Func<string, string, Task<bool>> AuthenticateUserFunc
+        {
+            get;
+            set;
+        }
+        //parameter is list of headers
+        public Func<IEnumerable<HttpHeader>, Task<ExternalProxy>> GetCustomUpStreamHttpProxyFunc
+        {
+            get;
+            set;
+        }
+        //parameter is list of headers
+        public Func<IEnumerable<HttpHeader>, Task<ExternalProxy>> GetCustomUpStreamHttpsProxyFunc
+        {
+            get;
+            set;
+        }
+
+
+        /// <summary>
+        /// Manages certificates used by this proxy
+        /// </summary>
+        private CertificateManager certificateCacheManager { get; set; }
+
+        /// <summary>
+        /// A object that creates tcp connection to server
+        /// </summary>
+        private TcpConnectionFactory tcpConnectionFactory { get; set; }
+
+        /// <summary>
+        /// Manage system proxy settings
+        /// </summary>
+        private SystemProxyManager systemProxySettingsManager { get; set; }
+
+        private FireFoxProxySettingsManager firefoxProxySettingsManager { get; set; }
+
+        /// <summary>
+        /// Does the root certificate used by this proxy is trusted by the machine?
+        /// </summary>
+        private bool certTrusted { get; set; }
+
+        /// <summary>
+        /// Is the proxy currently running
+        /// </summary>
+        private bool proxyRunning { get; set; }
+
+        /// <summary>
+        /// Buffer size used throughout this proxy
+        /// </summary>
+        public int BUFFER_SIZE { get; set; } = 8192;
+
+        /// <summary>
+        /// Name of the root certificate issuer
+        /// </summary>
+        public string RootCertificateIssuerName { get; set; }
+
+        /// <summary>
+        /// Name of the root certificate
+        /// </summary>
+        public string RootCertificateName { get; set; }
+
+        /// <summary>
+        /// Does this proxy uses the HTTP protocol 100 continue behaviour strictly?
+        /// Broken 100 contunue implementations on server/client may cause problems if enabled
+        /// </summary>
+        public bool Enable100ContinueBehaviour { get; set; }
+
+        /// <summary>
+        /// Minutes certificates should be kept in cache when not used
+        /// </summary>
+        public int CertificateCacheTimeOutMinutes { get; set; }
+
+        /// <summary>
+        /// Seconds client/server connection are to be kept alive when waiting for read/write to complete
+        /// </summary>
+        public int ConnectionTimeOutSeconds { get; set; }
+
+        /// <summary>
+        /// Intercept request to server
+        /// </summary>
+        public event Func<object, SessionEventArgs, Task> BeforeRequest;
+
+        /// <summary>
+        /// Intercept response from server
+        /// </summary>
+        public event Func<object, SessionEventArgs, Task> BeforeResponse;
+
+        /// <summary>
+        /// External proxy for Http
+        /// </summary>
+        public ExternalProxy UpStreamHttpProxy { get; set; }
+
+        /// <summary>
+        /// External proxy for Http
+        /// </summary>
+        public ExternalProxy UpStreamHttpsProxy { get; set; }
+
+        /// <summary>
+        /// Verifies the remote Secure Sockets Layer (SSL) certificate used for authentication
+        /// </summary>
+        public event Func<object, CertificateValidationEventArgs, Task> ServerCertificateValidationCallback;
+
+        /// <summary>
+        /// Callback tooverride client certificate during SSL mutual authentication
+        /// </summary>
+        public event Func<object, CertificateSelectionEventArgs, Task> ClientCertificateSelectionCallback;
+
+        /// <summary>
+        /// A list of IpAddress & port this proxy is listening to
+        /// </summary>
+        public List<ProxyEndPoint> ProxyEndPoints { get; set; }
+
+        /// <summary>
+        /// List of supported Ssl versions
+        /// </summary>
+        public SslProtocols SupportedSslProtocols { get; set; } = SslProtocols.Tls | SslProtocols.Tls11 | SslProtocols.Tls12 | SslProtocols.Ssl3;
+
+        /// <summary>
+        /// Constructor
+        /// </summary>
+        public ProxyServer() : this(null, null) { }
+
+        public ProxyServer(string rootCertificateName, string rootCertificateIssuerName)
+        {
+            RootCertificateName = rootCertificateName;
+            RootCertificateIssuerName = rootCertificateIssuerName;
+            //default values
+            ConnectionTimeOutSeconds = 120;
+            CertificateCacheTimeOutMinutes = 60;
+
+            ProxyEndPoints = new List<ProxyEndPoint>();
+            tcpConnectionFactory = new TcpConnectionFactory();
+            systemProxySettingsManager = new SystemProxyManager();
+            firefoxProxySettingsManager = new FireFoxProxySettingsManager();
+
+            RootCertificateName = RootCertificateName ?? "Titanium Root Certificate Authority";
+            RootCertificateIssuerName = RootCertificateIssuerName ?? "Titanium";
+
+            certificateCacheManager = new CertificateManager(RootCertificateIssuerName,
+                RootCertificateName);
+        }
+
+        /// <summary>
+        /// Add a proxy end point
+        /// </summary>
+        /// <param name="endPoint"></param>
+        public void AddEndPoint(ProxyEndPoint endPoint)
+        {
+            if (ProxyEndPoints.Any(x => x.IpAddress == endPoint.IpAddress && x.Port == endPoint.Port))
+            {
+                throw new Exception("Cannot add another endpoint to same port & ip address");
+            }
+
+            ProxyEndPoints.Add(endPoint);
+
+            if (proxyRunning)
+            {
+                Listen(endPoint);
+            }
+        }
+
+        /// <summary>
+        /// Remove a proxy end point
+        /// Will throw error if the end point does'nt exist 
+        /// </summary>
+        /// <param name="endPoint"></param>
+        public void RemoveEndPoint(ProxyEndPoint endPoint)
+        {
+            if (ProxyEndPoints.Contains(endPoint) == false)
+            {
+                throw new Exception("Cannot remove endPoints not added to proxy");
+            }
+
+            ProxyEndPoints.Remove(endPoint);
+
+            if (proxyRunning)
+            {
+                QuitListen(endPoint);
+            }
+        }
+
+        /// <summary>
+        /// Set the given explicit end point as the default proxy server for current machine
+        /// </summary>
+        /// <param name="endPoint"></param>
+        public void SetAsSystemHttpProxy(ExplicitProxyEndPoint endPoint)
+        {
+            ValidateEndPointAsSystemProxy(endPoint);
+
+            //clear any settings previously added
+            ProxyEndPoints.OfType<ExplicitProxyEndPoint>().ToList().ForEach(x => x.IsSystemHttpProxy = false);
+
+            systemProxySettingsManager.SetHttpProxy(
+                Equals(endPoint.IpAddress, IPAddress.Any) | Equals(endPoint.IpAddress, IPAddress.Loopback) ? "127.0.0.1" : endPoint.IpAddress.ToString(), endPoint.Port);
+
+            endPoint.IsSystemHttpProxy = true;
+#if !DEBUG
+            firefoxProxySettingsManager.AddFirefox();
+#endif
+            Console.WriteLine("Set endpoint at Ip {1} and port: {2} as System HTTP Proxy", endPoint.GetType().Name, endPoint.IpAddress, endPoint.Port);
+
+        }
+
+
+        /// <summary>
+        /// Set the given explicit end point as the default proxy server for current machine
+        /// </summary>
+        /// <param name="endPoint"></param>
+        public void SetAsSystemHttpsProxy(ExplicitProxyEndPoint endPoint)
+        {
+            ValidateEndPointAsSystemProxy(endPoint);
+
+            if (!endPoint.EnableSsl)
+            {
+                throw new Exception("Endpoint do not support Https connections");
+            }
+
+            //clear any settings previously added
+            ProxyEndPoints.OfType<ExplicitProxyEndPoint>().ToList().ForEach(x => x.IsSystemHttpsProxy = false);
+
+
+            //If certificate was trusted by the machine
+            if (certTrusted)
+            {
+                systemProxySettingsManager.SetHttpsProxy(
+                   Equals(endPoint.IpAddress, IPAddress.Any) | Equals(endPoint.IpAddress, IPAddress.Loopback) ? "127.0.0.1" : endPoint.IpAddress.ToString(),
+                    endPoint.Port);
+            }
+
+            endPoint.IsSystemHttpsProxy = true;
+
+#if !DEBUG
+            firefoxProxySettingsManager.AddFirefox();
+#endif
+            Console.WriteLine("Set endpoint at Ip {1} and port: {2} as System HTTPS Proxy", endPoint.GetType().Name, endPoint.IpAddress, endPoint.Port);
+        }
+
+        /// <summary>
+        /// Remove any HTTP proxy setting of current machien
+        /// </summary>
+        public void DisableSystemHttpProxy()
+        {
+            systemProxySettingsManager.RemoveHttpProxy();
+        }
+
+        /// <summary>
+        /// Remove any HTTPS proxy setting for current machine
+        /// </summary>
+        public void DisableSystemHttpsProxy()
+        {
+            systemProxySettingsManager.RemoveHttpsProxy();
+        }
+
+        /// <summary>
+        /// Clear all proxy settings for current machine
+        /// </summary>
+        public void DisableAllSystemProxies()
+        {
+            systemProxySettingsManager.DisableAllProxy();
+        }
+
+        /// <summary>
+        /// Start this proxy server
+        /// </summary>
+        public void Start()
+        {
+            if (proxyRunning)
+            {
+                throw new Exception("Proxy is already running.");
+            }
+
+            certTrusted = certificateCacheManager.CreateTrustedRootCertificate().Result;
+
+            foreach (var endPoint in ProxyEndPoints)
+            {
+                Listen(endPoint);
+            }
+
+            certificateCacheManager.ClearIdleCertificates(CertificateCacheTimeOutMinutes);
+
+            proxyRunning = true;
+        }
+
+        /// <summary>
+        /// Stop this proxy server
+        /// </summary>
+        public void Stop()
+        {
+            if (!proxyRunning)
+            {
+                throw new Exception("Proxy is not running.");
+            }
+
+            var setAsSystemProxy = ProxyEndPoints.OfType<ExplicitProxyEndPoint>().Any(x => x.IsSystemHttpProxy || x.IsSystemHttpsProxy);
+
+            if (setAsSystemProxy)
+            {
+                systemProxySettingsManager.DisableAllProxy();
+#if !DEBUG
+                firefoxProxySettingsManager.RemoveFirefox();
+#endif
+            }
+
+            foreach (var endPoint in ProxyEndPoints)
+            {
+                QuitListen(endPoint);
+            }
+
+            ProxyEndPoints.Clear();
+
+            certificateCacheManager.StopClearIdleCertificates();
+
+            proxyRunning = false;
+        }
+
+        /// <summary>
+        /// Listen on the given end point on local machine
+        /// </summary>
+        /// <param name="endPoint"></param>
+        private void Listen(ProxyEndPoint endPoint)
+        {
+            endPoint.listener = new TcpListener(endPoint.IpAddress, endPoint.Port);
+            endPoint.listener.Start();
+
+            endPoint.Port = ((IPEndPoint)endPoint.listener.LocalEndpoint).Port;
+            // accept clients asynchronously
+            endPoint.listener.BeginAcceptTcpClient(OnAcceptConnection, endPoint);
+        }
+
+        /// <summary>
+        /// Quit listening on the given end point
+        /// </summary>
+        /// <param name="endPoint"></param>
+        private void QuitListen(ProxyEndPoint endPoint)
+        {
+            endPoint.listener.Stop();
+            endPoint.listener.Server.Close();
+            endPoint.listener.Server.Dispose();
+        }
+
+        /// <summary>
+        /// Verifiy if its safe to set this end point as System proxy
+        /// </summary>
+        /// <param name="endPoint"></param>
+        private void ValidateEndPointAsSystemProxy(ExplicitProxyEndPoint endPoint)
+        {
+            if (ProxyEndPoints.Contains(endPoint) == false)
+            {
+                throw new Exception("Cannot set endPoints not added to proxy as system proxy");
+            }
+
+            if (!proxyRunning)
+            {
+                throw new Exception("Cannot set system proxy settings before proxy has been started.");
+            }
+        }
+
+        /// <summary>
+        /// When a connection is received from client act
+        /// </summary>
+        /// <param name="asyn"></param>
+        private void OnAcceptConnection(IAsyncResult asyn)
+        {
+            var endPoint = (ProxyEndPoint)asyn.AsyncState;
+
+            TcpClient tcpClient = null;
+
+            try
+            {
+                //based on end point type call appropriate request handlers
+                tcpClient = endPoint.listener.EndAcceptTcpClient(asyn);
+            }
+            catch (ObjectDisposedException)
+            {
+                // The listener was Stop()'d, disposing the underlying socket and
+                // triggering the completion of the callback. We're already exiting,
+                // so just return.
+                return;
+            }
+            catch
+            {
+                //Other errors are discarded to keep proxy running
+            }
+
+
+            if (tcpClient != null)
+            {
+                Task.Run(async () =>
+                {
+                    try
+                    {
+                        if (endPoint.GetType() == typeof(TransparentProxyEndPoint))
+                        {
+                            await HandleClient(endPoint as TransparentProxyEndPoint, tcpClient);
+                        }
+                        else
+                        {
+
+
+                            await HandleClient(endPoint as ExplicitProxyEndPoint, tcpClient);
+                        }
+
+                    }
+                    finally
+                    {
+                        if (tcpClient != null)
+                        {
+                            tcpClient.LingerState = new LingerOption(true, 0);
+                            tcpClient.Client.Shutdown(SocketShutdown.Both);
+                            tcpClient.Client.Close();
+                            tcpClient.Client.Dispose();
+
+                            tcpClient.Close();
+                        }
+                    }
+                });
+            }
+
+            // Get the listener that handles the client request.
+            endPoint.listener.BeginAcceptTcpClient(OnAcceptConnection, endPoint);
+        }
+
+        public void Dispose()
+        {
+            if (proxyRunning)
+            {
+                Stop();
+            }
+
+            certificateCacheManager.Dispose();
+        }
+    }
 }